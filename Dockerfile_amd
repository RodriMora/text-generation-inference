# Rust builder
FROM lukemathwalker/cargo-chef:latest-rust-1.80 AS chef
WORKDIR /usr/src

ARG CARGO_REGISTRIES_CRATES_IO_PROTOCOL=sparse

FROM chef AS planner
COPY Cargo.lock Cargo.lock
COPY Cargo.toml Cargo.toml
COPY rust-toolchain.toml rust-toolchain.toml
COPY proto proto
COPY benchmark benchmark
COPY router router
COPY backends backends
COPY launcher launcher
RUN cargo chef prepare --recipe-path recipe.json

FROM chef AS builder

RUN apt-get update && DEBIAN_FRONTEND=noninteractive apt-get install -y --no-install-recommends \
    python3.11-dev
RUN PROTOC_ZIP=protoc-21.12-linux-x86_64.zip && \
    curl -OL https://github.com/protocolbuffers/protobuf/releases/download/v21.12/$PROTOC_ZIP && \
    unzip -o $PROTOC_ZIP -d /usr/local bin/protoc && \
    unzip -o $PROTOC_ZIP -d /usr/local 'include/*' && \
    rm -f $PROTOC_ZIP

COPY --from=planner /usr/src/recipe.json recipe.json
RUN cargo chef cook --profile release-opt --recipe-path recipe.json

ARG GIT_SHA
ARG DOCKER_LABEL

COPY Cargo.toml Cargo.toml
COPY rust-toolchain.toml rust-toolchain.toml
COPY proto proto
COPY benchmark benchmark
COPY router router
COPY backends backends
COPY launcher launcher
RUN cargo build --profile release-opt

# Text Generation Inference base image for RoCm
FROM rocm/dev-ubuntu-22.04:6.2 AS base

RUN apt-get update && DEBIAN_FRONTEND=noninteractive apt-get install -y --no-install-recommends \
    build-essential \
    ca-certificates \
    ccache \
    curl \
    git \
    make \
    libmsgpack-dev \
    libssl-dev \
    llvm-dev \
    g++ \
    # Needed to build VLLM & flash.
    rocthrust-dev \
    hipsparse-dev \
    hipblas-dev \
    hipcub-dev \
    rocblas-dev \
    hiprand-dev \
    hipfft-dev \
    rocrand-dev \
    miopen-hip-dev \
    hipsolver-dev \
    rccl-dev \
    cmake \
<<<<<<< HEAD
    python3-dev \
    python3-venv && \
=======
    python3.11-dev && \
>>>>>>> d95c670a
    rm -rf /var/lib/apt/lists/*

# Keep in sync with `server/pyproject.toml
ARG MAMBA_VERSION=23.1.0-1
ARG PYTORCH_VERSION='2.3.0'
ARG ROCM_VERSION='6.0.2'
ARG PYTHON_VERSION='3.11.10'
# Automatically set by buildx
ARG TARGETPLATFORM
ENV PATH=/opt/conda/bin:$PATH

ARG PYTORCH_ROCM_ARCH="gfx90a;gfx942"

RUN curl -fsSL -v -o cmake-3.30.2-linux-x86_64.sh https://github.com/Kitware/CMake/releases/download/v3.30.2/cmake-3.30.2-linux-x86_64.sh \
    && chmod +x cmake-3.30.2-linux-x86_64.sh \
    && ./cmake-3.30.2-linux-x86_64.sh --skip-license --prefix=/usr/local \
    && rm cmake-3.30.2-linux-x86_64.sh

RUN pip install joblib msgpack

# Install HIPBLASLt
ARG HIPBLASLT_BRANCH="6f65c6e"
RUN git clone https://github.com/ROCm/hipBLASLt \
    && cd hipBLASLt \
    && git checkout ${HIPBLASLT_BRANCH} \
    && SCCACHE_IDLE_TIMEOUT=1800 ./install.sh --architecture ${PYTORCH_ROCM_ARCH} \
    && cd build/release \
    && make package
RUN dpkg -i hipBLASLt/build/release/*.deb \
    && sed -i 's/, hipblaslt-dev \(.*\), hipcub-dev/, hipcub-dev/g' /var/lib/dpkg/status \
    && sed -i 's/, hipblaslt \(.*\), hipfft/, hipfft/g' /var/lib/dpkg/status;
    # && cd .. \
    # && rm -rf hipBLASLt

# TGI seem to require libssl.so.1.1 instead of libssl.so.3 so we can't use ubuntu 22.04. Ubuntu 20.04 has python==3.8, and TGI requires python>=3.9, hence the need for miniconda.
# Install mamba
# translating Docker's TARGETPLATFORM into mamba arches
RUN case ${TARGETPLATFORM} in \
         "linux/arm64")  MAMBA_ARCH=aarch64  ;; \
         *)              MAMBA_ARCH=x86_64   ;; \
    esac && \
    curl -fsSL -v -o ~/mambaforge.sh -O  "https://github.com/conda-forge/miniforge/releases/download/${MAMBA_VERSION}/Mambaforge-${MAMBA_VERSION}-Linux-${MAMBA_ARCH}.sh"
RUN chmod +x ~/mambaforge.sh && \
    bash ~/mambaforge.sh -b -p /opt/conda && \
    mamba init && \
    rm ~/mambaforge.sh

# RUN conda install intel::mkl-static intel::mkl-include
# Install pytorch
# On arm64 we exit with an error code
RUN case ${TARGETPLATFORM} in \
         "linux/arm64")  exit 1 ;; \
         *)              /opt/conda/bin/conda update -y conda &&  \
                         /opt/conda/bin/conda install -y "python=${PYTHON_VERSION}" ;; \
    esac && \
    /opt/conda/bin/conda clean -ya
# Install flash-attention, torch dependencies
RUN pip install numpy einops ninja --no-cache-dir

<<<<<<< HEAD
RUN conda install mkl-static mkl-include
=======
>>>>>>> d95c670a
RUN pip uninstall -y triton && \
    git clone --depth 1 --single-branch https://github.com/ROCm/triton.git && \
    cd triton/python && \
    pip install .

ARG PYTORCH_COMMIT="da320214e66b5af0f7db8fd18a64dbb519d17b27"
RUN git clone --depth 1 --recursive --single-branch --branch main https://github.com/pytorch/pytorch.git pytorch && \
    cd pytorch && git fetch --depth 1 origin ${PYTORCH_COMMIT} && \
    git checkout  ${PYTORCH_COMMIT} && \
    git submodule update --init --recursive && \
    pip install -r requirements.txt --no-cache-dir

ARG _GLIBCXX_USE_CXX11_ABI="1"
ARG CMAKE_PREFIX_PATH="/opt/conda"
ARG BUILD_CAFFE2="0" \
    BUILD_CAFFE2_OPS="0" \
    USE_CUDA="0" \
    USE_ROCM="1" \
    BUILD_TEST="0" \
    USE_FBGEMM="0" \
    USE_NNPACK="0" \
    USE_QNNPACK="0" \
    USE_XNNPACK="0" \
    USE_FLASH_ATTENTION="1" \
    USE_MEM_EFF_ATTENTION="0"

RUN cd pytorch && python tools/amd_build/build_amd.py && python setup.py install

# Set AS recommended: https://github.com/ROCm/triton/wiki/A-script-to-set-program-execution-environment-in-ROCm
ENV HIP_FORCE_DEV_KERNARG=1

# On MI250 and MI300, performances for flash with Triton FA are slightly better than CK.
# However, Triton requires a tunning for each prompt length, which is prohibitive.
ENV ROCM_USE_FLASH_ATTN_V2_TRITON=0

FROM base AS kernel-builder

# # Build vllm kernels
FROM kernel-builder AS vllm-builder
WORKDIR /usr/src

COPY server/Makefile-vllm Makefile

# Build specific version of vllm
RUN make build-vllm-rocm

# Build Flash Attention v2 kernels
FROM kernel-builder AS flash-att-v2-builder
WORKDIR /usr/src

COPY server/Makefile-flash-att-v2 Makefile

# Build specific version of flash attention v2
RUN make build-flash-attention-v2-rocm

# Build Transformers CUDA kernels (gpt-neox and bloom)
FROM kernel-builder AS custom-kernels-builder
WORKDIR /usr/src
COPY server/custom_kernels/ .
RUN python setup.py build

# Build exllama kernels
FROM kernel-builder AS exllama-kernels-builder
WORKDIR /usr/src
COPY server/exllama_kernels/ .

RUN python setup.py build

# Build exllama v2 kernels
FROM kernel-builder AS exllamav2-kernels-builder
WORKDIR /usr/src
COPY server/exllamav2_kernels/ .

RUN python setup.py build

FROM base AS base-copy

# Text Generation Inference base env
ENV HF_HOME=/data \
    HF_HUB_ENABLE_HF_TRANSFER=1 \
    PORT=80

# Copy builds artifacts from vllm builder
COPY --from=vllm-builder /usr/src/vllm/build/lib.linux-x86_64-cpython-311 /opt/conda/lib/python3.11/site-packages

# Copy build artifacts from flash attention v2 builder
COPY --from=flash-att-v2-builder /usr/src/flash-attention-v2/build/lib.linux-x86_64-cpython-311 /opt/conda/lib/python3.11/site-packages

# Copy build artifacts from custom kernels builder
COPY --from=custom-kernels-builder /usr/src/build/lib.linux-x86_64-cpython-311 /opt/conda/lib/python3.11/site-packages

# Copy build artifacts from exllama kernels builder
COPY --from=exllama-kernels-builder /usr/src/build/lib.linux-x86_64-cpython-311 /opt/conda/lib/python3.11/site-packages

# Copy build artifacts from exllamav2 kernels builder
COPY --from=exllamav2-kernels-builder /usr/src/build/lib.linux-x86_64-cpython-311 /opt/conda/lib/python3.11/site-packages

# Install server
COPY proto proto
COPY server server
COPY server/Makefile server/Makefile
RUN cd server && \
    make gen-server && \
    pip install -r requirements_rocm.txt && \
    pip install ".[accelerate, peft, outlines]" --no-cache-dir

# Install benchmarker
COPY --from=builder /usr/src/target/release-opt/text-generation-benchmark /usr/local/bin/text-generation-benchmark
# Install router
COPY --from=builder /usr/src/target/release-opt/text-generation-router /usr/local/bin/text-generation-router
# Install launcher
COPY --from=builder /usr/src/target/release-opt/text-generation-launcher /usr/local/bin/text-generation-launcher
ENV LD_LIBRARY_PATH="$LD_LIBRARY_PATH:/opt/conda/lib/"

# AWS Sagemaker compatible image
FROM base AS sagemaker

COPY sagemaker-entrypoint.sh entrypoint.sh
RUN chmod +x entrypoint.sh

ENTRYPOINT ["./entrypoint.sh"]

# Final image
FROM base-copy

ENV ROCM_USE_CUSTOM_PAGED_ATTN=1
ENV PYTORCH_TUNABLEOP_TUNING_AFTER_WARMUP=0
ENV VLLM_MOE_PADDING=0
ENV ATTENTION=paged
ENV USE_PREFIX_CACHING=0
ENV ROCM_USE_SKINNY_GEMM=1

COPY ./tgi-entrypoint.sh /tgi-entrypoint.sh
RUN chmod +x /tgi-entrypoint.sh

ENTRYPOINT ["/tgi-entrypoint.sh"]
CMD ["--json-output"]<|MERGE_RESOLUTION|>--- conflicted
+++ resolved
@@ -67,12 +67,8 @@
     hipsolver-dev \
     rccl-dev \
     cmake \
-<<<<<<< HEAD
-    python3-dev \
-    python3-venv && \
-=======
-    python3.11-dev && \
->>>>>>> d95c670a
+    python3.11-dev \
+    python3.11-venv && \
     rm -rf /var/lib/apt/lists/*
 
 # Keep in sync with `server/pyproject.toml
@@ -90,22 +86,6 @@
     && chmod +x cmake-3.30.2-linux-x86_64.sh \
     && ./cmake-3.30.2-linux-x86_64.sh --skip-license --prefix=/usr/local \
     && rm cmake-3.30.2-linux-x86_64.sh
-
-RUN pip install joblib msgpack
-
-# Install HIPBLASLt
-ARG HIPBLASLT_BRANCH="6f65c6e"
-RUN git clone https://github.com/ROCm/hipBLASLt \
-    && cd hipBLASLt \
-    && git checkout ${HIPBLASLT_BRANCH} \
-    && SCCACHE_IDLE_TIMEOUT=1800 ./install.sh --architecture ${PYTORCH_ROCM_ARCH} \
-    && cd build/release \
-    && make package
-RUN dpkg -i hipBLASLt/build/release/*.deb \
-    && sed -i 's/, hipblaslt-dev \(.*\), hipcub-dev/, hipcub-dev/g' /var/lib/dpkg/status \
-    && sed -i 's/, hipblaslt \(.*\), hipfft/, hipfft/g' /var/lib/dpkg/status;
-    # && cd .. \
-    # && rm -rf hipBLASLt
 
 # TGI seem to require libssl.so.1.1 instead of libssl.so.3 so we can't use ubuntu 22.04. Ubuntu 20.04 has python==3.8, and TGI requires python>=3.9, hence the need for miniconda.
 # Install mamba
@@ -129,13 +109,23 @@
                          /opt/conda/bin/conda install -y "python=${PYTHON_VERSION}" ;; \
     esac && \
     /opt/conda/bin/conda clean -ya
+
 # Install flash-attention, torch dependencies
-RUN pip install numpy einops ninja --no-cache-dir
-
-<<<<<<< HEAD
-RUN conda install mkl-static mkl-include
-=======
->>>>>>> d95c670a
+RUN pip install numpy einops ninja joblib msgpack --no-cache-dir
+
+# Install HIPBLASLt
+ARG HIPBLASLT_BRANCH="6f65c6e"
+RUN git clone https://github.com/ROCm/hipBLASLt \
+    && cd hipBLASLt \
+    && git checkout ${HIPBLASLT_BRANCH} \
+    && SCCACHE_IDLE_TIMEOUT=1800 ./install.sh --architecture ${PYTORCH_ROCM_ARCH} \
+    && cd build/release \
+    && make package
+RUN dpkg -i hipBLASLt/build/release/*.deb \
+    && sed -i 's/, hipblaslt-dev \(.*\), hipcub-dev/, hipcub-dev/g' /var/lib/dpkg/status \
+    && sed -i 's/, hipblaslt \(.*\), hipfft/, hipfft/g' /var/lib/dpkg/status \
+    && rm -rf hipBLASLt
+
 RUN pip uninstall -y triton && \
     git clone --depth 1 --single-branch https://github.com/ROCm/triton.git && \
     cd triton/python && \
